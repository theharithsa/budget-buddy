# 🚀 Deployment Guide - Budget Buddy

<<<<<<< HEAD
**Application**: Budget Buddy v2.2.1  
**Last Updated**: August 2025  
=======
**Application**: Budget Buddy v2.2.2  
**Last Updated**: August 22, 2025  
>>>>>>> 8eb27ce5
**Deployment Status**: Production Ready

## 📋 Overview

This comprehensive deployment guide covers all aspects of deploying Budget Buddy to various platforms, with a focus on Firebase Hosting for production and development environments.

## 🏗️ Architecture Overview

### **Technology Stack**

| Component | Technology | Purpose |
|-----------|------------|---------|
| **Frontend** | React 18 + TypeScript + Vite | Progressive Web Application |
| **UI Framework** | Tailwind CSS + Radix UI + Flowbite | Responsive design system |
| **Charts** | ApexCharts | Professional data visualizations |
| **Backend** | Firebase (Auth + Firestore + Storage) | Serverless backend services |
| **Hosting** | Firebase Hosting | Global CDN with SSL |
| **PWA** | Service Worker + Manifest | Offline-first capabilities |
| **Build Tool** | Vite | Fast development and production builds |

### **Deployment Targets**

| Environment | URL | Purpose | Branch |
|-------------|-----|---------|---------|
| **Production** | `finbuddy-2025.web.app` | Live user environment | `main` |
| **Staging** | `finbuddy-2025-staging.web.app` | Testing environment | `develop` |
| **Development** | `localhost:5000` | Local development | Any branch |

## 🔧 Prerequisites

### **Required Tools**

```bash
# Node.js 18+ with npm
node --version  # Should be 18.0.0 or higher
npm --version   # Should be 8.0.0 or higher

# Firebase CLI
npm install -g firebase-tools
firebase --version  # Should be 11.0.0 or higher

# Git for version control
git --version
```

### **Environment Setup**

```bash
# Clone repository
git clone https://github.com/your-org/budget-buddy.git
cd budget-buddy

# Install dependencies
npm install

# Copy environment template
cp .env.example .env.local
```

### **Environment Variables**

```bash
# .env.local (required for local development)
VITE_FIREBASE_API_KEY=your-firebase-api-key
VITE_FIREBASE_AUTH_DOMAIN=your-project.firebaseapp.com
VITE_FIREBASE_PROJECT_ID=your-project-id
VITE_FIREBASE_STORAGE_BUCKET=your-project.appspot.com
VITE_FIREBASE_MESSAGING_SENDER_ID=123456789
VITE_FIREBASE_APP_ID=1:123456789:web:abcdef

# Optional AI features
VITE_OPENAI_API_KEY=sk-your-openai-key

# Optional observability
VITE_DYNATRACE_URL=https://your-tenant.live.dynatrace.com
VITE_DYNATRACE_TOKEN=your-dynatrace-token
VITE_ENVIRONMENT=production
```

## 🔥 Firebase Setup

### **1. Project Creation**

```bash
# Login to Firebase
firebase login

# Create new project (or use existing)
firebase projects:create finbuddy-2025

# Initialize Firebase in project
firebase init
```

### **2. Firebase Configuration**

#### **Select Services**
```bash
# During firebase init, select:
✅ Hosting: Configure files for Firebase Hosting
✅ Firestore: Deploy rules and create indexes
✅ Storage: Deploy Cloud Storage security rules
✅ Authentication: Configure authentication settings
```

#### **Hosting Configuration**
```json
// firebase.json
{
  "hosting": {
    "public": "dist",
    "ignore": [
      "firebase.json",
      "**/.*",
      "**/node_modules/**"
    ],
    "rewrites": [
      {
        "source": "**",
        "destination": "/index.html"
      }
    ],
    "headers": [
      {
        "source": "**/*.@(js|css)",
        "headers": [
          {
            "key": "Cache-Control",
            "value": "max-age=31536000"
          }
        ]
      },
      {
        "source": "sw.js",
        "headers": [
          {
            "key": "Cache-Control",
            "value": "no-cache"
          }
        ]
      }
    ]
  }
}
```

### **3. Security Rules**

#### **Firestore Rules**
```javascript
// firestore.rules
rules_version = '2';
service cloud.firestore {
  match /databases/{database}/documents {
    // User data access
    match /users/{userId} {
      allow read, write: if request.auth != null && request.auth.uid == userId;
      
      match /expenses/{expenseId} {
        allow read, write: if request.auth != null && request.auth.uid == userId;
      }
      
      match /budgets/{budgetId} {
        allow read, write: if request.auth != null && request.auth.uid == userId;
      }
    }
    
    // Public categories (read-only for authenticated users)
    match /publicCategories/{categoryId} {
      allow read: if request.auth != null;
      allow write: if false; // Only admins can write
    }
    
    // Public people (read-only for authenticated users)
    match /publicPeople/{personId} {
      allow read: if request.auth != null;
      allow write: if false; // Only admins can write
    }
  }
}
```

#### **Storage Rules**
```javascript
// storage.rules
rules_version = '2';
service firebase.storage {
  match /b/{bucket}/o {
    match /receipts/{userId}/{allPaths=**} {
      allow read, write: if request.auth != null && request.auth.uid == userId;
    }
  }
}
```

## 🚀 Deployment Process

### **Local Development**

```bash
# Start development server
npm run dev

# Development server runs at:
# http://localhost:5000

# Build for testing
npm run build
npm run preview
```

### **Production Deployment**

#### **1. Pre-Deployment Checklist**

```bash
# ✅ All tests passing
npm run test

# ✅ Build successful
npm run build

# ✅ No linting errors
npm run lint

# ✅ Environment variables configured
# ✅ Firebase project selected
# ✅ Security rules updated
```

#### **2. Automated Deployment**

```bash
# One-command deployment
npm run deploy

# This runs:
# 1. npm run build
# 2. firebase deploy --only hosting
# 3. Version tagging
# 4. Cache invalidation
```

#### **3. Manual Deployment Steps**

```bash
# Step 1: Build application
npm run build

# Step 2: Deploy to Firebase
firebase deploy --only hosting

# Step 3: Deploy Firestore rules (if changed)
firebase deploy --only firestore:rules

# Step 4: Deploy Storage rules (if changed)
firebase deploy --only storage

# Step 5: Verify deployment
curl -I https://finbuddy-2025.web.app
```

### **Staging Deployment**

```bash
# Deploy to staging environment
firebase use staging
npm run build:staging
firebase deploy --only hosting

# Switch back to production
firebase use production
```

## 🔧 Build Configuration

### **Vite Configuration**

```typescript
// vite.config.ts
import { defineConfig } from 'vite'
import react from '@vitejs/plugin-react'
import path from 'path'

export default defineConfig({
  plugins: [react()],
  resolve: {
    alias: {
      "@": path.resolve(__dirname, "./src"),
    },
  },
  build: {
    outDir: 'dist',
    assetsDir: 'assets',
    rollupOptions: {
      output: {
        manualChunks: {
          vendor: ['react', 'react-dom'],
          firebase: ['firebase/app', 'firebase/auth', 'firebase/firestore'],
          ui: ['@radix-ui/react-dialog', '@radix-ui/react-dropdown-menu']
        }
      }
    }
  },
  server: {
    port: 5000,
    host: true
  }
})
```

### **Build Scripts**

```json
// package.json scripts
{
  "scripts": {
    "dev": "vite",
    "build": "tsc && vite build",
    "build:staging": "tsc && vite build --mode staging",
    "preview": "vite preview",
    "deploy": "npm run build && firebase deploy --only hosting",
    "deploy:staging": "npm run build:staging && firebase use staging && firebase deploy --only hosting && firebase use production"
  }
}
```

## 🌐 Domain & SSL Configuration

### **Custom Domain Setup**

```bash
# Add custom domain to Firebase Hosting
firebase hosting:sites:create finbuddy-app

# Configure domain
firebase target:apply hosting finbuddy finbuddy-app
firebase hosting:sites:get finbuddy-app
```

#### **DNS Configuration**
```
# DNS Records (at your domain provider)
Type: A
Name: @
Value: 151.101.1.195

Type: A  
Name: @
Value: 151.101.65.195

Type: CNAME
Name: www
Value: finbuddy-2025.web.app
```

### **SSL Certificate**

Firebase Hosting automatically provides SSL certificates for:
- Default Firebase domains (`.web.app`, `.firebaseapp.com`)
- Custom domains (automatically provisioned)

## 📊 Performance Optimization

### **Build Optimization**

```typescript
// Bundle analysis
npm run build:analyze

// Performance optimizations implemented:
// ✅ Code splitting by route and vendor
// ✅ Tree shaking for unused code
// ✅ Asset optimization (images, fonts)
// ✅ Service worker caching
// ✅ Gzip compression
// ✅ CDN delivery via Firebase Hosting
```

### **Cache Strategy**

```javascript
// Service Worker Cache Strategy
const CACHE_NAME = 'budget-buddy-v2.2.1';
const STATIC_CACHE = [
  '/',
  '/static/js/main.js',
  '/static/css/main.css',
  '/manifest.json'
];

// Cache first, then network
self.addEventListener('fetch', (event) => {
  event.respondWith(
    caches.match(event.request)
      .then(response => response || fetch(event.request))
  );
});
```

### **Performance Metrics**

| Metric | Target | Current |
|--------|--------|---------|
| **First Contentful Paint** | < 1.5s | 1.2s |
| **Largest Contentful Paint** | < 2.5s | 2.1s |
| **Time to Interactive** | < 3.5s | 2.8s |
| **Bundle Size** | < 500KB | 420KB |

## 🔍 Monitoring & Observability

### **Deployment Monitoring**

```bash
# Check deployment status
firebase hosting:sites:list

# View deployment history
firebase hosting:releases:list

# Monitor application health
curl -f https://finbuddy-2025.web.app/health || echo "Health check failed"
```

### **Error Monitoring**

```typescript
// Error boundary configuration
if (process.env.NODE_ENV === 'production') {
  window.addEventListener('error', (event) => {
    console.error('Production error:', event.error);
    // Send to monitoring service
  });
}
```

### **Dynatrace Integration**

```typescript
// Optional Dynatrace monitoring
if (process.env.VITE_DYNATRACE_URL) {
  import('./lib/dynatrace').then(({ initDynatrace }) => {
    initDynatrace({
      url: process.env.VITE_DYNATRACE_URL,
      token: process.env.VITE_DYNATRACE_TOKEN,
      environment: process.env.VITE_ENVIRONMENT || 'production'
    });
  });
}
```

## 🔒 Security Considerations

### **Environment Security**

```bash
# Never commit these files:
.env
.env.local
.env.production
firebase-debug.log
.firebase/
```

### **Runtime Security**

```typescript
// Content Security Policy headers
{
  "key": "Content-Security-Policy",
  "value": "default-src 'self'; script-src 'self' 'unsafe-inline' https://apis.google.com; style-src 'self' 'unsafe-inline'; img-src 'self' data: https:; connect-src 'self' https://*.firebaseio.com https://*.googleapis.com"
}
```

### **Firebase Security**

```javascript
// Authentication check in app
if (!user) {
  // Redirect to login
  router.push('/login');
  return;
}

// Validate user permissions
if (user.uid !== documentOwnerId) {
  throw new Error('Unauthorized access');
}
```

## 🚨 Troubleshooting

### **Common Deployment Issues**

#### **Build Failures**
```bash
# Problem: TypeScript errors
# Solution: Fix type errors
npm run type-check

# Problem: Missing dependencies
# Solution: Install missing packages
npm install

# Problem: Environment variables missing
# Solution: Copy and configure .env.local
cp .env.example .env.local
```

#### **Firebase Deployment Issues**
```bash
# Problem: Authentication failed
# Solution: Re-login to Firebase
firebase logout
firebase login

# Problem: Wrong project selected
# Solution: Select correct project
firebase projects:list
firebase use finbuddy-2025

# Problem: Quota exceeded
# Solution: Check Firebase usage dashboard
firebase projects:info
```

#### **Runtime Issues**
```bash
# Problem: 404 errors on routes
# Solution: Check Firebase hosting rewrites in firebase.json

# Problem: CORS errors
# Solution: Configure Firebase Storage CORS
gsutil cors set cors.json gs://your-bucket.appspot.com
```

### **Performance Issues**

```bash
# Analyze bundle size
npm run build:analyze

# Check lighthouse scores
npx lighthouse https://finbuddy-2025.web.app --view

# Monitor Firebase performance
firebase performance:measure
```

## 📅 Maintenance & Updates

### **Regular Maintenance Tasks**

| Task | Frequency | Command |
|------|-----------|---------|
| **Security Updates** | Weekly | `npm audit && npm update` |
| **Dependency Updates** | Monthly | `npm outdated && npm update` |
| **Performance Review** | Monthly | `npm run build:analyze` |
| **Backup Verification** | Monthly | Check Firebase exports |
| **SSL Certificate** | Automatic | Firebase managed |

### **Update Process**

```bash
# 1. Update dependencies
npm update

# 2. Test locally
npm run dev
npm run build

# 3. Deploy to staging
npm run deploy:staging

# 4. Run tests
npm run test:e2e

# 5. Deploy to production
npm run deploy
```

## 📞 Support & Resources

### **Documentation Links**
- [Firebase Hosting Docs](https://firebase.google.com/docs/hosting)
- [Vite Deployment Guide](https://vitejs.dev/guide/static-deploy.html)
- [React Production Build](https://reactjs.org/docs/optimizing-performance.html)

### **Emergency Contacts**
- **Firebase Support**: Firebase Console → Support
- **Domain Issues**: Contact domain registrar
- **CDN Issues**: Firebase Status Page

### **Rollback Procedure**
```bash
# View deployment history
firebase hosting:releases:list

# Rollback to previous version
firebase hosting:releases:rollback <release-id>

# Verify rollback
curl -I https://finbuddy-2025.web.app
```

---

## 🎯 Deployment Checklist

### **Pre-Deployment**
- [ ] All tests passing
- [ ] Build successful without warnings
- [ ] Environment variables configured
- [ ] Firebase project selected
- [ ] Security rules updated
- [ ] Performance metrics within targets

### **Post-Deployment**
- [ ] Application loads correctly
- [ ] Authentication working
- [ ] Database operations functional
- [ ] File uploads working
- [ ] PWA installation available
- [ ] Mobile responsiveness verified
- [ ] Performance metrics recorded

### **Production Verification**
- [ ] Health check endpoint responding
- [ ] Error monitoring active
- [ ] Analytics tracking working
- [ ] SSL certificate valid
- [ ] CDN caching configured
- [ ] Service worker updating

<<<<<<< HEAD
**Deployment Guide**: v2.2.1  
**Last Updated**: August 2025  
=======
**Deployment Guide**: v2.2.2  
**Last Updated**: August 22, 2025  
>>>>>>> 8eb27ce5
**Next Review**: November 2025<|MERGE_RESOLUTION|>--- conflicted
+++ resolved
@@ -1,12 +1,7 @@
 # 🚀 Deployment Guide - Budget Buddy
 
-<<<<<<< HEAD
-**Application**: Budget Buddy v2.2.1  
-**Last Updated**: August 2025  
-=======
 **Application**: Budget Buddy v2.2.2  
 **Last Updated**: August 22, 2025  
->>>>>>> 8eb27ce5
 **Deployment Status**: Production Ready
 
 ## 📋 Overview
@@ -641,11 +636,6 @@
 - [ ] CDN caching configured
 - [ ] Service worker updating
 
-<<<<<<< HEAD
-**Deployment Guide**: v2.2.1  
-**Last Updated**: August 2025  
-=======
 **Deployment Guide**: v2.2.2  
 **Last Updated**: August 22, 2025  
->>>>>>> 8eb27ce5
 **Next Review**: November 2025