import { Card, CardContent, CardHeader, CardTitle } from '@/components/ui/card';
import { Button } from '@/components/ui/button';
import { Dialog, DialogContent, DialogHeader, DialogTitle, DialogTrigger } from '@/components/ui/dialog';
import { Badge } from '@/components/ui/badge';
import { Trash2 as Trash, Calendar, Tag, Receipt, Eye, Users, Edit } from 'lucide-react';
import { type Expense, type Person, DEFAULT_CATEGORIES, getAllPeople, formatCurrency, formatDate } from '@/lib/types';

interface ExpenseCardProps {
  expense: Expense;
  onDelete: (id: string) => void;
  onEdit?: () => void;
  customPeople?: Person[];
  viewMode?: 'list' | 'grid';
}

export function ExpenseCard({ expense, onDelete, onEdit, customPeople = [], viewMode = 'grid' }: ExpenseCardProps) {
  const category = DEFAULT_CATEGORIES.find(cat => cat.name === expense.category);
  const allPeople = getAllPeople(customPeople);
  
  // Get people associated with this expense
  const associatedPeople = expense.peopleIds 
    ? allPeople.filter(person => expense.peopleIds?.includes(person.id!))
    : [];
  
  const ReceiptViewer = () => {
    if (!expense.receiptUrl) return null;

    const isPDF = expense.receiptFileName?.toLowerCase().endsWith('.pdf');

    return (
      <Dialog>
        <DialogTrigger asChild>
          <Button variant="ghost" size="sm" className="text-primary hover:text-primary hover:bg-primary/10">
            <Eye className="w-4 h-4 mr-1" />
            View Receipt
          </Button>
        </DialogTrigger>
        <DialogContent className="max-w-4xl max-h-[90vh]">
          <DialogHeader>
            <DialogTitle>Receipt - {expense.receiptFileName}</DialogTitle>
          </DialogHeader>
          <div className="flex items-center justify-center p-4">
            {isPDF ? (
              <iframe
                src={expense.receiptUrl}
                className="w-full h-96 border rounded"
                title="Receipt PDF"
              />
            ) : (
              <img
                src={expense.receiptUrl}
                alt="Receipt"
                className="max-w-full max-h-96 object-contain rounded"
              />
            )}
          </div>
          <div className="flex justify-center pt-4">
            <Button asChild>
              <a href={expense.receiptUrl} target="_blank" rel="noopener noreferrer">
                Open in New Tab
              </a>
            </Button>
          </div>
        </DialogContent>
      </Dialog>
    );
  };
  
  // Render list view layout
  if (viewMode === 'list') {
    return (
<<<<<<< HEAD
      <Card className="expense-animation">
=======
      <Card className="expense-animation shadow-lg hover:shadow-xl transition-shadow">
>>>>>>> 8eb27ce5
        <CardContent className="p-4">
          <div className="flex items-center justify-between">
            <div className="flex items-center gap-4">
              <div 
                className="w-10 h-10 rounded-lg flex items-center justify-center text-lg"
                style={{ backgroundColor: category?.color || 'oklch(0.6 0.1 240)' }}
              >
                {category?.icon || '📝'}
              </div>
              <div className="flex-1">
                <div className="flex items-center gap-4 mb-1">
                  <h3 className="font-semibold text-lg">{formatCurrency(expense.amount)}</h3>
                  <span className="text-sm text-muted-foreground">{expense.description}</span>
                </div>
                <div className="flex items-center gap-4 text-sm text-muted-foreground">
                  <div className="flex items-center gap-1">
                    <Tag className="w-4 h-4" />
                    {expense.category}
                  </div>
                  <div className="flex items-center gap-1">
                    <Calendar className="w-4 h-4" />
                    {formatDate(expense.date)}
                  </div>
                  {associatedPeople.length > 0 && (
                    <div className="flex items-center gap-2">
                      <Users className="w-4 h-4" />
                      <div className="flex gap-1">
                        {associatedPeople.map((person) => (
                          <Badge 
                            key={person.id} 
                            variant="secondary" 
                            className="text-xs flex items-center gap-1"
                          >
                            <span 
                              className="w-3 h-3 rounded-full flex items-center justify-center text-[10px]"
                              style={{ backgroundColor: person.color }}
                            >
                              {person.icon}
                            </span>
                            {person.name}
                          </Badge>
                        ))}
                      </div>
                    </div>
                  )}
                  {expense.receiptUrl && (
                    <div className="flex items-center gap-1">
                      <Receipt className="w-4 h-4" />
                      Receipt
                    </div>
                  )}
                </div>
              </div>
            </div>
            <div className="flex gap-2 items-center">
              {expense.receiptUrl && <ReceiptViewer />}
              {onEdit && (
                <Button
                  variant="ghost"
                  size="icon"
                  className="h-8 w-8 text-primary hover:text-primary/80 hover:bg-primary/10"
                  onClick={onEdit}
                  aria-label="Edit expense"
                >
                  <Edit className="w-4 h-4" />
                </Button>
              )}
              <Button
                variant="ghost"
                size="icon"
                className="h-8 w-8 text-destructive hover:text-destructive/80 hover:bg-destructive/10"
                onClick={() => onDelete(expense.id)}
                aria-label="Delete expense"
              >
                <Trash className="w-4 h-4" />
              </Button>
            </div>
          </div>
        </CardContent>
      </Card>
    );
  }

  // Render grid view layout (existing layout)
  return (
<<<<<<< HEAD
    <Card className={`expense-animation ${viewMode === 'grid' ? 'h-full flex flex-col' : ''}`}>
=======
    <Card className={`expense-animation shadow-lg hover:shadow-xl transition-shadow ${viewMode === 'grid' ? 'h-full flex flex-col' : ''}`}>
>>>>>>> 8eb27ce5
      <CardHeader className={`pb-3 ${viewMode === 'grid' ? 'flex-shrink-0' : ''}`}>
        <div className="flex items-start justify-between">
          <div className="flex items-center gap-3">
            <div 
              className="w-10 h-10 rounded-lg flex items-center justify-center text-lg"
              style={{ backgroundColor: category?.color || 'oklch(0.6 0.1 240)' }}
            >
              {category?.icon || '📝'}
            </div>
            <div>
              <CardTitle className="text-lg font-semibold">
                {formatCurrency(expense.amount)}
              </CardTitle>
              <p className="text-sm text-muted-foreground">{expense.description}</p>
            </div>
          </div>
          <div className="flex gap-1">
            {onEdit && (
              <Button
                variant="ghost"
                size="icon"
                className="h-8 w-8 text-primary hover:text-primary/80 hover:bg-primary/10"
                onClick={onEdit}
                aria-label="Edit expense"
              >
                <Edit className="w-4 h-4" />
              </Button>
            )}
            <Button
              variant="ghost"
              size="icon"
              className="h-8 w-8 text-destructive hover:text-destructive/80 hover:bg-destructive/10"
              onClick={() => onDelete(expense.id)}
              aria-label="Delete expense"
            >
              <Trash className="w-4 h-4" />
            </Button>
          </div>
        </div>
      </CardHeader>
      <CardContent className={`pt-0 ${viewMode === 'grid' ? 'flex-grow flex flex-col justify-between' : ''}`}>
        <div className="space-y-3">
          {/* People Section */}
          {associatedPeople.length > 0 && (
            <div className="flex items-center gap-2">
              <div className="flex items-center gap-1 text-sm text-muted-foreground">
                <Users className="w-4 h-4" />
                <span>For:</span>
              </div>
              <div className="flex gap-1 flex-wrap">
                {associatedPeople.map((person) => (
                  <Badge 
                    key={person.id} 
                    variant="secondary" 
                    className="text-xs flex items-center gap-1"
                  >
                    <span 
                      className="w-3 h-3 rounded-full flex items-center justify-center text-[10px]"
                      style={{ backgroundColor: person.color }}
                    >
                      {person.icon}
                    </span>
                    {person.name}
                  </Badge>
                ))}
              </div>
            </div>
          )}
          
          {/* Existing info section */}
          <div className="flex items-center justify-between">
            <div className="flex items-center gap-4 text-sm text-muted-foreground">
              <div className="flex items-center gap-1">
                <Tag className="w-4 h-4" />
                {expense.category}
              </div>
              <div className="flex items-center gap-1">
                <Calendar className="w-4 h-4" />
                {formatDate(expense.date)}
              </div>
              {expense.receiptUrl && (
                <div className="flex items-center gap-1">
                  <Receipt className="w-4 h-4" />
                  Receipt
                </div>
              )}
            </div>
            {expense.receiptUrl && <ReceiptViewer />}
          </div>
        </div>
      </CardContent>
    </Card>
  );
}<|MERGE_RESOLUTION|>--- conflicted
+++ resolved
@@ -69,11 +69,7 @@
   // Render list view layout
   if (viewMode === 'list') {
     return (
-<<<<<<< HEAD
-      <Card className="expense-animation">
-=======
       <Card className="expense-animation shadow-lg hover:shadow-xl transition-shadow">
->>>>>>> 8eb27ce5
         <CardContent className="p-4">
           <div className="flex items-center justify-between">
             <div className="flex items-center gap-4">
@@ -159,11 +155,7 @@
 
   // Render grid view layout (existing layout)
   return (
-<<<<<<< HEAD
-    <Card className={`expense-animation ${viewMode === 'grid' ? 'h-full flex flex-col' : ''}`}>
-=======
     <Card className={`expense-animation shadow-lg hover:shadow-xl transition-shadow ${viewMode === 'grid' ? 'h-full flex flex-col' : ''}`}>
->>>>>>> 8eb27ce5
       <CardHeader className={`pb-3 ${viewMode === 'grid' ? 'flex-shrink-0' : ''}`}>
         <div className="flex items-start justify-between">
           <div className="flex items-center gap-3">
