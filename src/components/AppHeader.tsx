--- conflicted
+++ resolved
@@ -10,16 +10,10 @@
 } from '@/components/ui/dropdown-menu';
 import { Sheet, SheetContent, SheetTrigger } from '@/components/ui/sheet';
 import { ScrollArea } from '@/components/ui/scroll-area';
-<<<<<<< HEAD
-import { LogOut as SignOut, User, Bug, Download, RefreshCw, UserCheck, Menu, Home, Receipt, Wallet, TrendingUp as TrendUp, RefreshCw as ArrowsClockwise, Palette as Swatches, Lightbulb, Users } from 'lucide-react';
-import { useAuth } from '@/contexts/AuthContext';
-import { logOut, debugFirebaseConfig, addExpenseToFirestore, checkFirebaseReady, auth } from '@/lib/firebase';
-=======
 import { LogOut as SignOut, User, Bug, Download, RefreshCw, UserCheck, Menu, Home, Receipt, Wallet, TrendingUp as TrendUp, RefreshCw as ArrowsClockwise, Palette as Swatches, Lightbulb, Users, ArrowLeft } from 'lucide-react';
 import { useAuth } from '@/contexts/AuthContext';
 import { logOut, debugFirebaseConfig, addExpenseToFirestore, checkFirebaseReady, auth } from '@/lib/firebase';
 import { getVersionSubtitle, getNavigationVersion, APP_DISPLAY_NAME } from '@/lib/version';
->>>>>>> 8eb27ce5
 import { toast } from 'sonner';
 import { pwaManager } from '@/lib/pwa';
 import { ThemeToggle } from '@/components/ThemeToggle';
@@ -94,14 +88,11 @@
       setMobileMenuOpen(false); // Close mobile menu after selection
     }
   };
-<<<<<<< HEAD
-=======
 
   const getPageTitle = (tab: string) => {
     const item = navigationItems.find(item => item.id === tab);
     return item?.label || 'FinBuddy';
   };
->>>>>>> 8eb27ce5
 
   const handleLogout = async () => {
     setIsLoggingOut(true);
@@ -229,17 +220,6 @@
       <div className="container mx-auto px-4 py-4">
         <div className="flex items-center justify-between">
           <div className="flex items-center gap-4">
-<<<<<<< HEAD
-            {/* Mobile Navigation Menu */}
-            <div className="lg:hidden">
-              <Sheet open={mobileMenuOpen} onOpenChange={setMobileMenuOpen}>
-                <SheetTrigger asChild>
-                  <Button variant="ghost" size="sm" className="p-2">
-                    <Menu className="w-5 h-5" />
-                    <span className="sr-only">Open navigation menu</span>
-                  </Button>
-                </SheetTrigger>
-=======
             {/* Mobile Back Button for non-dashboard pages */}
             {activeTab !== 'dashboard' && (
               <div className="lg:hidden">
@@ -265,18 +245,12 @@
                       <span className="sr-only">Open navigation menu</span>
                     </Button>
                   </SheetTrigger>
->>>>>>> 8eb27ce5
                 <SheetContent side="left" className="w-80 p-0">
                   <div className="flex flex-col h-full">
                     {/* Header */}
                     <div className="p-6 border-b border-border">
-<<<<<<< HEAD
-                      <h2 className="text-lg font-semibold text-foreground">FinBuddy</h2>
-                      <p className="text-sm text-muted-foreground mt-1">v2.2.1 • Navigate to any section</p>
-=======
                       <h2 className="text-lg font-semibold text-foreground">{APP_DISPLAY_NAME}</h2>
                       <p className="text-sm text-muted-foreground mt-1">{getNavigationVersion().subtitle}</p>
->>>>>>> 8eb27ce5
                     </div>
 
                     {/* Navigation Items */}
@@ -321,13 +295,6 @@
                 </SheetContent>
               </Sheet>
             </div>
-<<<<<<< HEAD
-
-            <div>
-              <h1 className="text-2xl font-bold">FinBuddy</h1>
-              <p className="text-sm text-muted-foreground">
-                Track your expenses, manage budgets • v2.2.1
-=======
             )}
 
             <div>
@@ -336,7 +303,6 @@
               </h1>
               <p className="text-sm text-muted-foreground">
                 {getVersionSubtitle(activeTab === 'dashboard' ? 'dashboard' : 'other')}
->>>>>>> 8eb27ce5
               </p>
             </div>
           </div>
