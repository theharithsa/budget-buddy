--- conflicted
+++ resolved
@@ -69,8 +69,6 @@
     label: 'People',
     icon: Users,
     description: 'Manage people and relationships'
-<<<<<<< HEAD
-=======
   },
   {
     id: 'explorer',
@@ -85,7 +83,6 @@
     icon: MessageSquare,
     description: 'Chat with KautilyaAI assistant',
     hasBeta: true
->>>>>>> e0674826
   }
 ];
 
