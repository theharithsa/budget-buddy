--- conflicted
+++ resolved
@@ -1,11 +1,7 @@
 import { useState, useEffect } from 'react';
 import { Button } from '@/components/ui/button';
 import { Badge } from '@/components/ui/badge';
-<<<<<<< HEAD
-import { Sheet, SheetContent, SheetTrigger } from '@/components/ui/sheet';
-=======
 import { Sheet, SheetContent, SheetTrigger, SheetTitle, SheetHeader } from '@/components/ui/sheet';
->>>>>>> e0674826
 import { ScrollArea } from '@/components/ui/scroll-area';
 import { Separator } from '@/components/ui/separator';
 import { 
