--- conflicted
+++ resolved
@@ -24,11 +24,7 @@
   --input: #f1f5f9;
   --ring: #2563eb;
   --radius: 0.5rem;
-<<<<<<< HEAD
-  --font-sans: -apple-system, BlinkMacSystemFont, "Segoe UI", Roboto, "Helvetica Neue", Arial, sans-serif;
-=======
   --font-sans: "Titillium Web", -apple-system, BlinkMacSystemFont, "Segoe UI", Roboto, "Helvetica Neue", Arial, sans-serif;
->>>>>>> 8eb27ce5
   --font-serif: "Georgia", "Times New Roman", serif;
   --font-mono: "SF Mono", "Monaco", "Inconsolata", "Roboto Mono", monospace;
   
@@ -108,7 +104,6 @@
   
   .font-inter {
     font-family: 'Inter', var(--font-sans);
-<<<<<<< HEAD
   }
 }
 
@@ -145,44 +140,6 @@
   }
 }
 
-=======
-  }
-}
-
-@layer components {
-  /* Enhanced hover and focus states */
-  .hover-lift {
-    transition: all 0.2s ease-in-out;
-  }
-  
-  .hover-lift:hover {
-    transform: translateY(-2px);
-    box-shadow: 0 10px 25px -3px rgba(0, 0, 0, 0.1), 0 4px 6px -2px rgba(0, 0, 0, 0.05);
-  }
-  
-  .dark .hover-lift:hover {
-    box-shadow: 0 10px 25px -3px rgba(0, 0, 0, 0.3), 0 4px 6px -2px rgba(0, 0, 0, 0.2);
-  }
-  
-  /* Enhanced card styles */
-  .enhanced-card {
-    background: var(--card);
-    border: 1px solid var(--border);
-    border-radius: calc(var(--radius) + 2px);
-    transition: all 0.2s ease-in-out;
-  }
-  
-  .enhanced-card:hover {
-    border-color: var(--primary);
-    box-shadow: 0 8px 25px -5px rgba(37, 99, 235, 0.1);
-  }
-  
-  .dark .enhanced-card:hover {
-    box-shadow: 0 8px 25px -5px rgba(59, 130, 246, 0.15);
-  }
-}
-
->>>>>>> 8eb27ce5
 /* Animation for expense entries */
 .expense-animation {
   animation: slideIn 0.3s ease-out;
@@ -239,8 +196,6 @@
 
 .dark .recharts-tooltip-wrapper {
   filter: drop-shadow(0 4px 6px rgba(0, 0, 0, 0.3));
-<<<<<<< HEAD
-=======
 }
 
 /* Titillium Web Font Classes */
@@ -308,5 +263,4 @@
   font-family: "Titillium Web", sans-serif;
   font-weight: 700;
   font-style: italic;
->>>>>>> 8eb27ce5
 }